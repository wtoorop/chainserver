/*
 * chainserver.c
 * Work-in-Progress ...
 *
 */

#include <stdio.h>
#include <stdint.h>
#include <stdlib.h>
#include <string.h>
#include <unistd.h>
#include <getopt.h>
#include <errno.h>
#include <sys/types.h>
#include <netinet/in.h>
#include <sys/socket.h>
#include <arpa/inet.h>
#include <netdb.h>
#include <sys/wait.h>

#include <openssl/ssl.h>
#include <openssl/err.h>
#include <openssl/x509v3.h>

#include <getdns/getdns.h>
#include <getdns/getdns_extra.h>
#include <getdns/getdns_ext_libevent.h>

#include "utils.h"


/*
 * DNSSEC Authentication Chain TLS extension type value
 */

#define DNSSEC_CHAIN_EXT_TYPE 53


/*
 * Server certificate and key files (PEM format) - hardcoded defaults.
 */

#define SERVER_CERT "server.crt"
#define SERVER_KEY  "server.key"


/*
 * Enumerated Types and Global variables
 */

enum AUTH_MODE { 
    MODE_BOTH=0, 
    MODE_DANE, 
    MODE_PKIX 
};

int debug = 0;
uint16_t port;
char *port_str;
enum AUTH_MODE auth_mode = MODE_BOTH;
char *service_name = NULL;

char *server_name = NULL;
char *certfile = SERVER_CERT;
char *keyfile = SERVER_KEY;
char *CAfile = NULL;
int clientauth = 0;
int dnssec_chain = 1;
unsigned char *dnssec_chain_data = NULL;
char *proxy = NULL;

#define UNUSED_PARAM(x) ((void) (x))


/*
 * usage(): Print usage string and exit.
 */

void print_usage(const char *progname)
{
    fprintf(stdout, "\nUsage: %s [options] <portnumber>\n\n"
            "       -h:               print this help message\n"
            "       -d:               debug mode\n"
	    "       -sname <name>:    server name\n"
	    "       -cert <file>:     server certificate file\n"
	    "       -key <file>:      server private key file\n"
	    "       -clientauth:      require client authentication\n"
	    "       -CAfile <file>:   CA file for client authentication\n"
	    "       -proxy <ip>:<port>: IPv4 address and port to forward to\n"
	    "\n",
	    progname);
    exit(1);
}


/*
 * parse_options()
 */

void parse_options(const char *progname, int argc, char **argv)
{
    int i;
    char *optword;

    for (i = 1; i < argc; i++) {

	optword = argv[i];

	if (!strcmp(optword, "-h")) {
	    print_usage(progname);
	} else if (!strcmp(optword, "-d")) {
	    debug = 1;
	} else if (!strcmp(optword, "-sname")) {
	    if (++i >= argc || !*argv[i]) {
		fprintf(stderr, "-sname: server name.\n");
		print_usage(progname);
	    }
	    server_name = argv[i];
	} else if (!strcmp(optword, "-cert")) {
	    if (++i >= argc || !*argv[i]) {
		fprintf(stderr, "-cert: certificate file expected.\n");
		print_usage(progname);
	    }
	    certfile = argv[i];
	} else if (!strcmp(optword, "-key")) {
	    if (++i >= argc || !*argv[i]) {
		fprintf(stderr, "-key: private key file expected.\n");
		print_usage(progname);
	    }
	    keyfile = argv[i];
	} else if (!strcmp(optword, "-CAfile")) {
	    if (++i >= argc || !*argv[i]) {
		fprintf(stderr, "-CAfile: CA file expected.\n");
		print_usage(progname);
	    }
	    CAfile = argv[i];
	} else if (!strcmp(optword, "-clientauth")) {
	    clientauth = 1;
	} else if (!strcmp(optword, "-proxy")) {
	    if (++i >= argc || !*argv[i]) {
		fprintf(stderr, "-proxy: proxy address and port expected.\n");
		print_usage(progname);
	    }
	    proxy = argv[i];
	} else if (optword[0] == '-') {
	    fprintf(stderr, "Unrecognized option: %s\n", optword);
	    print_usage(progname);
	} else {
	    break;
	}

    }

    if (optword == NULL) {
	fprintf(stderr, "Error: no port number specified.\n");
	print_usage(progname);
    } else if ((argc - i) != 1) {
	fprintf(stderr, "Error: too many arguments.\n");
	print_usage(progname);
    }

    port_str = optword;
    port = atoi(optword);

    if (!server_name) {
	server_name = malloc(512);
	gethostname(server_name, 512);
    }

    return;
}


/*
 * Linked List of Wire format RRs and associated routines.
 */


typedef struct wirerr {
    getdns_bindata *node;
    struct wirerr *next;
} wirerr;

wirerr *wirerr_list = NULL;
size_t wirerr_count = 0;
size_t wirerr_size = 0;

wirerr *insert_wirerr(wirerr *current, getdns_bindata *new)
{
    wirerr *w = malloc(sizeof(wirerr));
    w->node = new;
    w->next = NULL;
    wirerr_count++;
    wirerr_size += new->size;

    if (current == NULL) {
        wirerr_list = w;
    } else
        current->next = w;
    return w;
}

void free_wirerr_list(wirerr *head)
{
    wirerr *current;
    while ((current = head) != NULL) {
        head = head->next;
        free(current->node->data);
	free(current->node);
        free(current);
    }
    return;
}


/*
 * child signal handler
 */

void sig_chld(int signo)
{
    pid_t pid;
    int stat;

    UNUSED_PARAM(signo);
    while ( (pid = waitpid(-1, &stat, WNOHANG)) > 0) {
    }
    return;
}


/*
 * getchain(): get DNSSEC chain data for given qname, qtype
 */

getdns_bindata *getchain(char *qname, uint16_t qtype)
{
    unsigned char *cp;
    uint32_t status;
    getdns_context *ctx = NULL;
    getdns_return_t rc;
    getdns_dict    *extensions = NULL;
    getdns_dict *response;
    getdns_bindata *chaindata = malloc(sizeof(getdns_bindata));
    wirerr *wp = wirerr_list;

    rc = getdns_context_create(&ctx, 1);
    if (rc != GETDNS_RETURN_GOOD) {
	(void) fprintf(stderr, "Context creation failed: %d", rc);
	return NULL;
    }

    if (! (extensions = getdns_dict_create())) {
	fprintf(stderr, "FAIL: Error creating extensions dict\n");
	return NULL;
    }

    if ((rc = getdns_dict_set_int(extensions, "dnssec_return_only_secure",
				  GETDNS_EXTENSION_TRUE))) {
	fprintf(stderr, "FAIL: setting dnssec_return_only_secure: %s\n",
		getdns_get_errorstr_by_id(rc));
	return NULL;
    }

    if ((rc = getdns_dict_set_int(extensions, "dnssec_return_validation_chain",
				  GETDNS_EXTENSION_TRUE))) {
	fprintf(stderr, "FAIL: setting +dnssec_return_validation_chain: %s\n",
		getdns_get_errorstr_by_id(rc));
	return NULL;
    }

    rc = getdns_general_sync(ctx, qname, qtype, extensions, &response);
    if (rc != GETDNS_RETURN_GOOD) {
	(void) fprintf(stderr, "getdns_general() failed, rc=%d, %s\n", 
		       rc, getdns_get_errorstr_by_id(rc));
	getdns_context_destroy(ctx);
	return NULL;
    }

    (void) getdns_dict_get_int(response, "status", &status);

    switch (status) {
    case GETDNS_RESPSTATUS_GOOD:
	break;
    case GETDNS_RESPSTATUS_NO_NAME:
	fprintf(stderr, "FAIL: %s: Non existent domain name.\n", qname);
	return NULL;
    case GETDNS_RESPSTATUS_ALL_TIMEOUT:
	fprintf(stderr, "FAIL: %s: Query timed out.\n", qname);
	return NULL;
    case GETDNS_RESPSTATUS_NO_SECURE_ANSWERS:
	fprintf(stderr, "%s: Insecure address records.\n", qname);
	return NULL;
    case GETDNS_RESPSTATUS_ALL_BOGUS_ANSWERS:
	fprintf(stderr, "FAIL: %s: All bogus answers.\n", qname);
	return NULL;
    default:
        fprintf(stderr, "FAIL: %s: error status code: %d.\n", qname, status);
        return NULL;
    }

    getdns_list *replies_tree;
    rc = getdns_dict_get_list(response, "replies_tree", &replies_tree);
    if (rc != GETDNS_RETURN_GOOD) {
	(void) fprintf(stdout, "dict_get_list: replies_tree: rc=%d\n", rc);
	return NULL;
    }

    size_t reply_count;
    (void) getdns_list_get_length(replies_tree, &reply_count);

    size_t i;
    for ( i = 0; i < reply_count; i++ ) {

	getdns_dict *reply;
	getdns_list *answer;
	size_t rr_count;
	size_t j;

	(void) getdns_list_get_dict(replies_tree, i, &reply);
	(void) getdns_dict_get_list(reply, "answer", &answer);
	(void) getdns_list_get_length(answer, &rr_count);

	if (rr_count == 0) {
	    (void) fprintf(stderr, "FAIL: %s: NODATA response.\n", qname);
	    return NULL;
	}

	for ( j = 0; j < rr_count; j++ ) {
	    getdns_dict *rr = NULL;
	    getdns_bindata *wire = malloc(sizeof(getdns_bindata));
	    (void) getdns_list_get_dict(answer, j, &rr);
	    rc = getdns_rr_dict2wire(rr, &wire->data, &wire->size);
            if (rc != GETDNS_RETURN_GOOD) {
		(void) fprintf(stderr, "rrdict2wire() failed: %d\n", rc);
                return NULL;
            }
	    wp = insert_wirerr(wp, wire);
	}

    }

    getdns_list *val_chain;
    rc = getdns_dict_get_list(response, "validation_chain", &val_chain);
    if (rc != GETDNS_RETURN_GOOD) {
        (void) fprintf(stderr, "FAIL: getting validation_chain: rc=%d\n", rc);
	return NULL;
    }

    size_t rr_count;
    (void) getdns_list_get_length(val_chain, &rr_count);

    for ( i = 0; i < rr_count; i++ ) {	
	getdns_dict *rr = NULL;
        getdns_bindata *wire = malloc(sizeof(getdns_bindata));
	(void) getdns_list_get_dict(val_chain, i, &rr);
	rc = getdns_rr_dict2wire(rr, &wire->data, &wire->size);
        if (rc != GETDNS_RETURN_GOOD) {
            (void) fprintf(stderr, "rrdict2wire() failed: %d\n", rc);
            return NULL;
        }
	wp = insert_wirerr(wp, wire);
    }

    getdns_context_destroy(ctx);

    /* 
     * Generate dnssec_chain extension data and return pointer to it.
     */
    chaindata->size = 4 + wirerr_size;
    chaindata->data = malloc(chaindata->size);

    cp = chaindata->data;
    *(cp + 0) = (DNSSEC_CHAIN_EXT_TYPE >> 8) & 0xff;  /* Extension Type 53 */
    *(cp + 1) = (DNSSEC_CHAIN_EXT_TYPE) & 0xff;
    *(cp + 2) = (wirerr_size >> 8) & 0xff;            /* Extension (data) Size */
    *(cp + 3) = (wirerr_size) & 0xff;

    cp = chaindata->data + 4;

    for (wp = wirerr_list; wp != NULL; wp = wp->next) {
	getdns_bindata *g = wp->node;
	(void) memcpy(cp, g->data, g->size);
	cp += g->size;
    }

#if 0
    fprintf(stdout, "\nDEBUG (REMOVE ME) chaindata:\n%s\n\n", 
	    bindata2hexstring(chaindata));
#endif

    return chaindata;
}


#define MYBUFSIZE 2048

/*
 * do_http()
 */

int do_http(BIO *sbio)
{

    char buffer[MYBUFSIZE];
    int readn;
    int seen_get_request = 0;

    /* read request */
    if ((readn = BIO_read(sbio, buffer, MYBUFSIZE)) <= 0)
	return 0;

    buffer[readn] = '\0';
    if (debug) {
	fprintf(stdout, "recv: (%d) %s\n", readn, buffer);
    }
    if (strncmp("GET ", buffer, 4) == 0) {
	seen_get_request = 1;
    }
    if (!seen_get_request) {
	fprintf(stdout, "Did not see HTTP request from client.\n");
	return 0;
    }

    /* send response */
    BIO_puts(sbio, "HTTP/1.0 200 ok\r\nContent-type: text/html\r\n\r\n");
    BIO_puts(sbio, "<html><title>Chainserver</title>\n<BODY BGCOLOR=\"#ffffff\">\n");
    BIO_puts(sbio, "<h2>Chainserver</h2>\n");
    BIO_puts(sbio, "<pre>\n");
    BIO_puts(sbio, OpenSSL_version(OPENSSL_VERSION));
    BIO_puts(sbio, "\n");
    BIO_puts(sbio, "</pre>\n</body>\n</html>\n");
    (void) BIO_flush(sbio);

    return 1;
}

struct chunk {
	size_t        size;
	uint8_t      *data;
	struct chunk *next;
};

struct session {
	BIO *sbio;
	int remote;
	struct chunk *to_bio;
	struct chunk *to_remote;
};

static void do_proxy(BIO *acpt)
{
	int accept_sock;
	fd_set rfds, wfds;
	struct session sessions[FD_SETSIZE];
	int i, max_fd, r, sock;
	BIO *sbio;
	struct sockaddr_in sa_in;
	socklen_t sa_len = sizeof(sa_in);


	if (!strchr(proxy, ':')) {
		fprintf(stderr, "Could not read port from proxy address\n");
		exit(EXIT_FAILURE);
	}
	sa_in.sin_family = AF_INET;
	sa_in.sin_port = htons(atoi(strchr(proxy, ':')+1));
	*strchr(proxy, ':') = 0;
	if (inet_pton(AF_INET, proxy, (void *)&sa_in.sin_addr.s_addr) <= 0) {
		perror("inet_pton()");
		exit(EXIT_FAILURE);
	}

	memset(&sessions, 0, sizeof(sessions));
	BIO_get_fd(acpt, &accept_sock);
	for (;;) {
		FD_ZERO(&rfds);
		FD_ZERO(&wfds);
		FD_SET(accept_sock, &rfds);

		max_fd = accept_sock;
		for (i = 0; i < FD_SETSIZE; i++) {
			if (sessions[i].sbio) {
				FD_SET(i, &rfds);
				if (sessions[i].to_bio)
					FD_SET(i, &wfds);
				FD_SET(sessions[i].remote, &rfds);
				if (sessions[i].to_remote)
					FD_SET(sessions[i].remote, &wfds);
				if (i > max_fd)
					max_fd = i;
				if (sessions[i].remote > max_fd)
					max_fd = sessions[i].remote;
			}
		}
		max_fd += 1;
		r = select(max_fd, &rfds, &wfds, NULL, NULL);
		if (r == -1)
			perror("select()");

		while (FD_ISSET(accept_sock, &rfds)) {
			if(BIO_do_accept(acpt) <= 0) {
			       fprintf(stderr, "Error in connection\n");
			       ERR_print_errors_fp(stderr);
			       break;
			}

			sbio = BIO_pop(acpt);

			if(BIO_do_handshake(sbio) <= 0) {
			       fprintf(stderr, "Error in SSL handshake\n");
			       ERR_print_errors_fp(stderr);
			       break;
			}

			BIO_get_fd(sbio, &sock);
			sessions[sock].sbio = sbio;
			sessions[sock].remote = socket(AF_INET, SOCK_STREAM, 0);
			if (connect(sessions[sock].remote,
			    (struct sockaddr*)&sa_in, sa_len) < 0) {
				perror("connect()");
			}
			break;
		}
	}
}

/*
 * main(): DANE chainserver program
 */

int main(int argc, char **argv)
{

    const char *progname;
    char tlsa_name[512];
    getdns_bindata *chaindata = NULL;
    int return_status = 1;                    /* program return status */
    int sock;
    SSL_CTX *ctx = NULL;
    SSL *ssl = NULL;
    const SSL_CIPHER *cipher = NULL;
    X509_VERIFY_PARAM *vpm = NULL;
    BIO *sbio, *acpt;

    /* uint8_t usage, selector, mtype; */

    if ((progname = strrchr(argv[0], '/')))
        progname++;
    else
        progname = argv[0];

    parse_options(progname, argc, argv);

    /*
     * Query my TLSA record and build DNSSEC chain data for it.
     */

    snprintf(tlsa_name, 512, "_%d._tcp.%s", port, server_name);
    chaindata = getchain(tlsa_name, GETDNS_RRTYPE_TLSA);
    if (chaindata) {
	fprintf(stdout, "Got DNSSEC chain data for %s, size=%zu octets\n", 
		tlsa_name, chaindata->size - 4);
    } else {
	fprintf(stdout, "Failed to get DNSSEC chain data for %s\n", tlsa_name);
	/* return 1; */
    }

    /*
     * Initialize OpenSSL TLS library context, certificate authority
     * stores, and hostname verification parameters.
     */

    SSL_load_error_strings();
    SSL_library_init();

    ctx = SSL_CTX_new(TLS_server_method());
    (void) SSL_CTX_set_options(ctx, SSL_OP_NO_SSLv2|SSL_OP_NO_SSLv3);

    if (!CAfile) {
	if (!SSL_CTX_set_default_verify_paths(ctx)) {
	    fprintf(stderr, "Failed to load default certificate authorities.\n");
	    ERR_print_errors_fp(stderr);
	    goto cleanup;
	}
    } else {
	if (!SSL_CTX_load_verify_locations(ctx, CAfile, NULL)) {
	    fprintf(stderr, "Failed to load certificate authority store: %s.\n",
		    CAfile);
	    ERR_print_errors_fp(stderr);
	    goto cleanup;
	}
    }

    /* 
     * Read my server certificate and private key
     */

    if (!SSL_CTX_use_certificate_file(ctx, certfile, SSL_FILETYPE_PEM)) {
	fprintf(stderr, "Failed to load server certificate.\n");
	ERR_print_errors_fp(stderr);
	goto cleanup;
    }

    if (!SSL_CTX_use_PrivateKey_file(ctx, keyfile, SSL_FILETYPE_PEM)) {
	fprintf(stderr, "Failed to load server private key.\n");
	ERR_print_errors_fp(stderr);
	goto cleanup;
    }   

    /*
     * load dnssec_chain Server Hello extensions into context
     */

    if (chaindata)
	if (!SSL_CTX_use_serverinfo(ctx, chaindata->data, chaindata->size)) {
	    fprintf(stderr, "failed loading dnssec_chain_data extension.\n");
	    goto cleanup;
	}

    /*
     * Setup session resumption capability
     */

    const unsigned char *sid_ctx = (const unsigned char *) "chainserver";
    (void) SSL_CTX_set_session_id_context(ctx, sid_ctx, sizeof(sid_ctx));

    
    /* New SSL BIO setup as server */
    sbio = BIO_new_ssl(ctx,0);

<<<<<<< HEAD
    BIO_get_ssl(sbio, &ssl);
=======
    struct sockaddr_in serv_addr, cli_addr;
    socklen_t cli_addr_len = sizeof(struct sockaddr_in);
    memset(&serv_addr, 0, sizeof(serv_addr));
    memset(&cli_addr, 0, sizeof(cli_addr));
    serv_addr.sin_family = AF_INET;
    serv_addr.sin_port = htons((uint16_t) port);
    serv_addr.sin_addr.s_addr = INADDR_ANY;

    /* Setup SIGCHLD handler to reap child processes */
    struct sigaction sa;
    sa.sa_handler = &sig_chld;
    sigemptyset(&sa.sa_mask);
    sa.sa_flags = SA_RESTART | SA_NOCLDSTOP;
    if (sigaction(SIGCHLD, &sa, NULL) == -1) {
	perror("sigaction");
	goto cleanup;
    }

    sock = socket(AF_INET, SOCK_STREAM, IPPROTO_TCP);
    if (sock == -1) {
	perror("socket");
	goto cleanup;
    }
>>>>>>> 3e76882b

    if(!ssl) {
        fprintf(stderr, "Can't locate SSL pointer\n");
        /* whatever ... */
    }

    /* Don't want any retries */
    SSL_set_mode(ssl, SSL_MODE_AUTO_RETRY);

    acpt = BIO_new_accept(port_str);

    /* By doing this when a new connection is established
     * we automatically have sbio inserted into it. The
     * BIO chain is now 'swallowed' by the accept BIO and
     * will be freed when the accept BIO is freed.
     */

    BIO_set_accept_bios(acpt,sbio);

    /* Setup accept BIO */
    if(BIO_do_accept(acpt) <= 0) {
	   fprintf(stderr, "Error setting up accept BIO\n");
	   ERR_print_errors_fp(stderr);
	   return 0;
    }

    if (proxy)
	    do_proxy(acpt);

    else for (;;) {
	/* Now wait for incoming connection */
	if(BIO_do_accept(acpt) <= 0) {
	       fprintf(stderr, "Error in connection\n");
	       ERR_print_errors_fp(stderr);
	       return 0;
	}

	sbio = BIO_pop(acpt);

	if(BIO_do_handshake(sbio) <= 0) {
	       fprintf(stderr, "Error in SSL handshake\n");
	       ERR_print_errors_fp(stderr);
	       return 0;
	}
	BIO_get_ssl(sbio, ssl);

	cipher = SSL_get_current_cipher(ssl);
	fprintf(stdout, "%s Cipher: %s %s\n\n", SSL_get_version(ssl),
		SSL_CIPHER_get_version(cipher), SSL_CIPHER_get_name(cipher));

	do_http(sbio);
	SSL_shutdown(ssl);
<<<<<<< HEAD
	BIO_get_fd(sbio, &sock);
	close(sock);
    	BIO_free_all(sbio);
    }
=======
	SSL_free(ssl);
	close(clisock);
	return return_status;
    }

    close(sock);
>>>>>>> 3e76882b

cleanup:
    free(dnssec_chain_data);
    if (ctx) {
	X509_VERIFY_PARAM_free(vpm);
	SSL_CTX_free(ctx);
    }
    return return_status;
}<|MERGE_RESOLUTION|>--- conflicted
+++ resolved
@@ -629,34 +629,7 @@
     /* New SSL BIO setup as server */
     sbio = BIO_new_ssl(ctx,0);
 
-<<<<<<< HEAD
     BIO_get_ssl(sbio, &ssl);
-=======
-    struct sockaddr_in serv_addr, cli_addr;
-    socklen_t cli_addr_len = sizeof(struct sockaddr_in);
-    memset(&serv_addr, 0, sizeof(serv_addr));
-    memset(&cli_addr, 0, sizeof(cli_addr));
-    serv_addr.sin_family = AF_INET;
-    serv_addr.sin_port = htons((uint16_t) port);
-    serv_addr.sin_addr.s_addr = INADDR_ANY;
-
-    /* Setup SIGCHLD handler to reap child processes */
-    struct sigaction sa;
-    sa.sa_handler = &sig_chld;
-    sigemptyset(&sa.sa_mask);
-    sa.sa_flags = SA_RESTART | SA_NOCLDSTOP;
-    if (sigaction(SIGCHLD, &sa, NULL) == -1) {
-	perror("sigaction");
-	goto cleanup;
-    }
-
-    sock = socket(AF_INET, SOCK_STREAM, IPPROTO_TCP);
-    if (sock == -1) {
-	perror("socket");
-	goto cleanup;
-    }
->>>>>>> 3e76882b
-
     if(!ssl) {
         fprintf(stderr, "Can't locate SSL pointer\n");
         /* whatever ... */
@@ -708,19 +681,10 @@
 
 	do_http(sbio);
 	SSL_shutdown(ssl);
-<<<<<<< HEAD
 	BIO_get_fd(sbio, &sock);
 	close(sock);
     	BIO_free_all(sbio);
     }
-=======
-	SSL_free(ssl);
-	close(clisock);
-	return return_status;
-    }
-
-    close(sock);
->>>>>>> 3e76882b
 
 cleanup:
     free(dnssec_chain_data);
